package main

import (
	"bytes"
	"encoding/json"
	"fmt"
	"io"
	"math/rand"
	"net"
	"net/http"
	"sync"
	"time"

	"golang.zx2c4.com/wireguard/wgctrl/wgtypes"
)

func init() {
	rand.Seed(time.Now().Unix())
}

// DeviceManager embeds an AgentDevice and implements functionality related to
// configuring the device and system based on information retrieved from
// wiresteward servers.
type DeviceManager struct {
<<<<<<< HEAD
	AgentDevice
	cachedToken    string // cache the token on every renew lease request in case we need to use it on a renewal triggered by healthchecks
	configMutex    sync.Mutex
	config         *WirestewardPeerConfig // To keep the current config
	serverURLs     []string
	healthCheck    *healthCheck
	renewLeaseChan chan struct{}
}

func newDeviceManager(deviceName string, mtu int, wirestewardURLs []string) *DeviceManager {
	var device AgentDevice
=======
	agentDevice
	cachedToken     string // cache the token on every renew lease request in case we need to use it on a renewal triggered by healthchecks
	configMutex     sync.Mutex
	config          *WirestewardPeerConfig // To keep the current config
	serverURLs      []string
	healthCheck     *healthCheck
	forceRenewLease chan struct{}
}

func newDeviceManager(deviceName string, mtu int, wirestewardURLs []string) *DeviceManager {
	forceRenewLease := make(chan struct{})
	var device agentDevice
>>>>>>> cc98164c
	if *flagDeviceType == "wireguard" {
		device = newWireguardDevice(deviceName, mtu)
	} else {
		device = newTunDevice(deviceName, mtu)
	}
	return &DeviceManager{
<<<<<<< HEAD
		AgentDevice:    device,
		serverURLs:     wirestewardURLs,
		healthCheck:    &healthCheck{running: false},
		renewLeaseChan: make(chan struct{}),
=======
		agentDevice:     device,
		serverURLs:      wirestewardURLs,
		healthCheck:     &healthCheck{running: false},
		forceRenewLease: forceRenewLease,
>>>>>>> cc98164c
	}
}

// Run starts the AgentDevice by calling its Run() method and proceeds to
// initialise it.
func (dm *DeviceManager) Run() error {
	if err := dm.agentDevice.Run(); err != nil {
		return fmt.Errorf("Error starting tun device `%s`: %w", dm.Name(), err)
	}
	if err := dm.ensureLinkUp(); err != nil {
		return err
	}
	// Check if there is a private key or generate one
	_, privKey, err := getKeys(dm.Name())
	if err != nil {
		return fmt.Errorf("Cannot get keys for device `%s`: %w", dm.Name(), err)
	}
	// the base64 value of an empty key will come as
	// AAAAAAAAAAAAAAAAAAAAAAAAAAAAAAAAAAAAAAAAAAA=
	if privKey == "AAAAAAAAAAAAAAAAAAAAAAAAAAAAAAAAAAAAAAAAAAA=" {
		logger.Info.Printf(
			"No keys found for device `%s`, generating a new pair",
			dm.Name(),
		)
		newKey, err := wgtypes.GeneratePrivateKey()
		if err != nil {
			return err
		}
		if err := setPrivateKey(dm.Name(), newKey.String()); err != nil {
			return err
		}
	}

	if len(dm.serverURLs) > 0 {
		go dm.renewLoop()
	}
	return nil
}

func (dm *DeviceManager) renewLoop() {
	for {
		select {
		case <-dm.renewLeaseChan:
			logger.Info.Printf("healthceck failed, renewing lease")
			if err := dm.renewLease(); err != nil {
				logger.Error.Printf("Cannot update lease, will retry in one sec: %s", err)
				// Wait a second in a goroutine so we do not block here and try again
				go func() {
					time.Sleep(1 * time.Second)
					dm.renewLeaseChan <- struct{}{}
				}()
			}
		}
	}
}

func (dm *DeviceManager) nextServer() string {
	return dm.serverURLs[rand.Intn(len(dm.serverURLs))]
}

<<<<<<< HEAD
// RenewTokenAndLease: called via the agent to renew the cached token data and
// trigger a lease renewal
func (dm *DeviceManager) RenewTokenAndLease(token string) {
	dm.cachedToken = token
	dm.healthCheck.Stop() // stop a running healthcheck that could also trigger renewals
	dm.renewLeaseChan <- struct{}{}
}

// RenewLeases uses the provided oauth2 token to retrieve a new leases from one
=======
// RenewLease uses the provided oauth2 token to retrieve a new leases from one
>>>>>>> cc98164c
// of the healthy wiresteward servers associated with the underlying device. If
// healthchecks are disabled then all serveres would be considered healthy. The
// received configuration is then applied to the device.
func (dm *DeviceManager) renewLease() error {
	if dm.cachedToken == "" {
		return fmt.Errorf("Empty cached token")
	}
	publicKey, _, err := getKeys(dm.Name())
	if err != nil {
		return fmt.Errorf("Could not get keys from device %s: %w", dm.Name(), err)
	}

	serverURL := dm.nextServer()
	if serverURL == "" {
		return fmt.Errorf("No healthy servers found for device: %s", dm.Name())
	}
	oldConfig := dm.config
	peers := []wgtypes.PeerConfig{}
	config, wgServerAddr, err := requestWirestewardPeerConfig(serverURL, dm.cachedToken, publicKey)
	if err != nil {
		logger.Error.Printf(
			"Could not get wiresteward peer config from `%s`: %v",
			serverURL,
			err,
		)
		return err
	}
	peers = append(peers, *config.PeerConfig)

	dm.configMutex.Lock()
	logger.Info.Printf(
		"Configuring offered ip address %s on device %s",
		config.LocalAddress,
		dm.Name(),
	)
	// TODO: Depending on the implementation of updateDeviceConfig, if the
	// update fails partially, we might end up with the wrong "old" config
	// and fail to cleanup properly when we update the next time.
	if err := dm.updateDeviceConfig(oldConfig, config); err != nil {
		logger.Error.Printf(
			"Could not update peer configuration for `%s`: %v",
			serverURL,
			err,
		)
	} else {
		dm.config = config
	}
	dm.configMutex.Unlock()
	if err := setPeers(dm.Name(), peers); err != nil {
		return fmt.Errorf("Error setting new peers for device %s: %w", dm.Name(), err)
	}

	// Start health checking if we have an address for the server wg client
	// and more servers to potentially fell over.
	if wgServerAddr != "" && len(dm.serverURLs) > 1 {
		dm.healthCheck.Stop()
<<<<<<< HEAD
		hc, err := NewHealthCheck(wgServerAddr, time.Second, 3, dm.renewLeaseChan)
=======
		hc, err := newHealthCheck(wgServerAddr, time.Second, 3, dm.forceRenewLease)
>>>>>>> cc98164c
		if err != nil {
			return fmt.Errorf("Cannot create healthchek: %v", err)
		}
		dm.healthCheck = hc
		go dm.healthCheck.Run()
	}
	return nil
}

// WirestewardPeerConfig embeds wgtypes.PeerConfig and additional configuration
// received from a wiresteward server.
type WirestewardPeerConfig struct {
	*wgtypes.PeerConfig
	LocalAddress *net.IPNet
}

func newWirestewardPeerConfigFromLeaseResponse(lr *leaseResponse) (*WirestewardPeerConfig, string, error) {
	ip, mask, err := net.ParseCIDR(lr.IP)
	if err != nil {
		return nil, "", err
	}
	address := &net.IPNet{IP: ip, Mask: mask.Mask}
	pc, err := newPeerConfig(lr.PubKey, "", lr.Endpoint, lr.AllowedIPs)
	if err != nil {
		return nil, "", err
	}
	return &WirestewardPeerConfig{
		PeerConfig:   pc,
		LocalAddress: address,
	}, lr.ServerWireguardIP, nil
}

func requestWirestewardPeerConfig(serverURL, token, publicKey string) (*WirestewardPeerConfig, string, error) {
	// Marshal key into json
	r, err := json.Marshal(&leaseRequest{PubKey: publicKey})
	if err != nil {
		return nil, "", err
	}

	// Prepare the request
	req, err := http.NewRequest(
		"POST",
		fmt.Sprintf("%s/newPeerLease", serverURL),
		bytes.NewBuffer(r),
	)
	req.Header.Set("Content-Type", "application/json")
	req.Header.Set("Authorization", "Bearer "+token)

	client := &http.Client{}
	resp, err := client.Do(req)
	if err != nil {
		return nil, "", err
	}
	defer resp.Body.Close()
	if resp.StatusCode != http.StatusOK {
		return nil, "", fmt.Errorf("Response status: %s", resp.Status)
	}

	body, err := io.ReadAll(resp.Body)
	if err != nil {
		return nil, "", fmt.Errorf("error reading response body: %w,", err)
	}

	response := &leaseResponse{}
	if err := json.Unmarshal(body, response); err != nil {
		return nil, "", err
	}
	return newWirestewardPeerConfigFromLeaseResponse(response)
}<|MERGE_RESOLUTION|>--- conflicted
+++ resolved
@@ -22,8 +22,7 @@
 // configuring the device and system based on information retrieved from
 // wiresteward servers.
 type DeviceManager struct {
-<<<<<<< HEAD
-	AgentDevice
+	agentDevice
 	cachedToken    string // cache the token on every renew lease request in case we need to use it on a renewal triggered by healthchecks
 	configMutex    sync.Mutex
 	config         *WirestewardPeerConfig // To keep the current config
@@ -33,38 +32,17 @@
 }
 
 func newDeviceManager(deviceName string, mtu int, wirestewardURLs []string) *DeviceManager {
-	var device AgentDevice
-=======
-	agentDevice
-	cachedToken     string // cache the token on every renew lease request in case we need to use it on a renewal triggered by healthchecks
-	configMutex     sync.Mutex
-	config          *WirestewardPeerConfig // To keep the current config
-	serverURLs      []string
-	healthCheck     *healthCheck
-	forceRenewLease chan struct{}
-}
-
-func newDeviceManager(deviceName string, mtu int, wirestewardURLs []string) *DeviceManager {
-	forceRenewLease := make(chan struct{})
 	var device agentDevice
->>>>>>> cc98164c
 	if *flagDeviceType == "wireguard" {
 		device = newWireguardDevice(deviceName, mtu)
 	} else {
 		device = newTunDevice(deviceName, mtu)
 	}
 	return &DeviceManager{
-<<<<<<< HEAD
-		AgentDevice:    device,
+		agentDevice:    device,
 		serverURLs:     wirestewardURLs,
 		healthCheck:    &healthCheck{running: false},
 		renewLeaseChan: make(chan struct{}),
-=======
-		agentDevice:     device,
-		serverURLs:      wirestewardURLs,
-		healthCheck:     &healthCheck{running: false},
-		forceRenewLease: forceRenewLease,
->>>>>>> cc98164c
 	}
 }
 
@@ -125,8 +103,7 @@
 	return dm.serverURLs[rand.Intn(len(dm.serverURLs))]
 }
 
-<<<<<<< HEAD
-// RenewTokenAndLease: called via the agent to renew the cached token data and
+// RenewTokenAndLease is called via the agent to renew the cached token data and
 // trigger a lease renewal
 func (dm *DeviceManager) RenewTokenAndLease(token string) {
 	dm.cachedToken = token
@@ -134,10 +111,7 @@
 	dm.renewLeaseChan <- struct{}{}
 }
 
-// RenewLeases uses the provided oauth2 token to retrieve a new leases from one
-=======
 // RenewLease uses the provided oauth2 token to retrieve a new leases from one
->>>>>>> cc98164c
 // of the healthy wiresteward servers associated with the underlying device. If
 // healthchecks are disabled then all serveres would be considered healthy. The
 // received configuration is then applied to the device.
@@ -194,11 +168,7 @@
 	// and more servers to potentially fell over.
 	if wgServerAddr != "" && len(dm.serverURLs) > 1 {
 		dm.healthCheck.Stop()
-<<<<<<< HEAD
-		hc, err := NewHealthCheck(wgServerAddr, time.Second, 3, dm.renewLeaseChan)
-=======
-		hc, err := newHealthCheck(wgServerAddr, time.Second, 3, dm.forceRenewLease)
->>>>>>> cc98164c
+		hc, err := newHealthCheck(wgServerAddr, time.Second, 3, dm.renewLeaseChan)
 		if err != nil {
 			return fmt.Errorf("Cannot create healthchek: %v", err)
 		}
